--- conflicted
+++ resolved
@@ -57,10 +57,6 @@
 
     #[test]
     fn constants_are_correct() {
-<<<<<<< HEAD
         assert_eq!(PYTHON_HEADER.len(), 1650);
-=======
-        assert_eq!(PYTHON_HEADER.len(), 1238);
->>>>>>> 5a9b5f0d
     }
 }